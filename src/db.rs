use std::fs::File;
use std::sync::atomic::{AtomicU64, AtomicUsize, Ordering};
use std::time::{Duration, SystemTime, UNIX_EPOCH};
use std::{fs, path::Path};

use fs4::FileExt;
use hashbrown::HashMap;
use parking_lot::{Mutex, RwLock};

use crate::config::Config;
use crate::data::data_file::DataFile;
use crate::data::log_record::{
    ReadRecord, Record, RecordBatchState, RecordDataType, RecordExpireState, RecordPosition,
};
use crate::errors::{BCResult, Errors};
use crate::index::{create_indexer, Indexer};
use crate::utils::{check_key_valid, key_hash, merge_path};
use crate::{DB_DATA_FILE_SUFFIX, DB_FILE_LOCK, DB_MERGE_FIN_FILE};

pub struct DBEngine {
    /// Only used for update index
    fids: Vec<u32>,
    pub(crate) config: Config,
    pub(crate) active: RwLock<DataFile>,
    pub(crate) read_active: RwLock<DataFile>,
    pub(crate) index: Vec<Box<dyn Indexer>>,
    pub(crate) archive: RwLock<HashMap<u32, DataFile>>,
    pub(crate) batch_lock: Mutex<()>,
    pub(crate) batch_seq: AtomicU64,
    pub(crate) merge_lock: Mutex<()>,
    pub(crate) lock_file: File,
    pub(crate) bytes_written: AtomicUsize,
}

impl DBEngine {
    /// Open the Bitcask DBEngine
    pub fn open(config: Config) -> BCResult<Self> {
        // check the config
        config.check()?;

        // check the data file directory is existed, if not, then create it
        fs::create_dir_all(&config.db_path).map_err(|e| {
            Errors::CreateDBDirFailed(
                config
                    .db_path
                    .to_string_lossy()
                    .to_string()
                    .into_boxed_str(),
                e,
            )
        })?;

        // file lock, make sure the db dir is used by one engine
        let lock_file = fs::OpenOptions::new()
            .read(true)
            .write(true)
            .create(true)
            .truncate(false)
            .open(config.db_path.join(DB_FILE_LOCK))
            .map_err(|_| Errors::OpenLockFileFailed)?;

        lock_file
            .try_lock_exclusive()
            .map_err(|_| Errors::DBIsInUsing)?;

        Self::load_merged_file(&config.db_path)?;

        let mut data_files = load_data_file(&config.db_path)?;

        let active_file = data_files
            .pop()
            .unwrap_or(DataFile::new(&config.db_path, 0)?);

        let data_fids: Vec<u32> = data_files.iter().map(|f| f.id).collect();

        let file_with_id = data_fids.iter().copied().zip(data_files).collect();

        let active_file_id = active_file.id;

        let read_active_file = DataFile::new(&config.db_path, active_file_id)?;

        let mut engine = Self {
            index: create_indexer(&config.index_type, config.index_num),
            active: RwLock::new(active_file),
            read_active: RwLock::new(read_active_file),
            archive: RwLock::new(file_with_id),
            fids: data_fids,
            config,
            batch_lock: Mutex::new(()),
            batch_seq: AtomicU64::new(1),
            merge_lock: Mutex::new(()),
            lock_file,
            bytes_written: AtomicUsize::new(0),
        };

        // put the active file id into file ids
        engine.fids.push(active_file_id);

        engine.load_index()?;

        Ok(engine)
    }

    pub fn close(&self) -> BCResult<()> {
        if !self.config.db_path.is_dir() {
            return Ok(());
        }

        self.sync()?;
        self.lock_file.unlock().unwrap();
        Ok(())
    }

    /// Store the key-value set
    /// ## Parameter
    /// + `key`: Bytes, should not be empty
    /// + `value`: Bytes
    /// ## Return Value
    /// will return `Err` when `key` is empty
    pub fn put<T: Into<Vec<u8>>>(&self, key: T, value: T) -> BCResult<()> {
        let key = key.into();
        let value = value.into();
        // make sure the key is valid
        check_key_valid(&key)?;

        // construct the `LogRecord`
        let record = Record::normal(key, value);

        // append the record in the data file
        let record_positoin = self.append_log_record(&record)?;

        // update in-memory index
        self.get_index(&record.key)
            .put(record.key, record_positoin)
            .map_err(|_| Errors::MemoryIndexUpdateFailed)?;
        Ok(())
    }

    pub fn put_expire<T: Into<Vec<u8>>>(&self, key: T, value: T, expire: Duration) -> BCResult<()> {
        let key = key.into();
        let value = value.into();
        // make sure the key is valid
        check_key_valid(&key)?;

        // construct the `LogRecord`
        let record = Record::normal(key, value).expire(expire)?;

        // append the record in the data file
        let record_positoin = self.append_log_record(&record)?;

        // update in-memory index
        self.get_index(&record.key)
            .put(record.key, record_positoin)
            .map_err(|_| Errors::MemoryIndexUpdateFailed)?;
        Ok(())
    }

    /// Query the key-value set
    /// ## Parameter
    /// + `key`: Bytes, should not be empty
    /// ## Return Value
    /// will return `Err` when `key` is empty
    pub fn get<T: AsRef<[u8]>>(&self, key: T) -> BCResult<Vec<u8>> {
        let key = key.as_ref();
        // make sure the key is valid
        check_key_valid(key)?;

        // fecth log record positon with key
        let record_position = self.get_index(key).get(key).ok_or(Errors::KeyNotFound)?;

        // get record
<<<<<<< HEAD
        let record = self.get_record_with_position(record_position)?;

        // check the record is expired or not
        if let RecordExpireState::Enable(ts) = record.expire {
            let now = SystemTime::now();
            let expire = UNIX_EPOCH + Duration::from_micros(ts.get() as u64);
            if expire <= now {
                self.get_index(key).del(key)?;
                return Err(Errors::KeyNotFound);
            }
        }
=======
        let ReadLogRecord { record, .. } = self.get_record_with_position(record_position)?;
>>>>>>> c5be598a

        // if this record is deleted, return `KeyNotFound`
        if matches!(record.record_type, RecordDataType::Deleted) {
            Err(Errors::KeyNotFound)
        } else {
            Ok(record.value().into())
        }
    }

    /// Delete the key-value set
    /// ## Parameter
    /// + `key`: Bytes, should not be empty
    pub fn del<T: AsRef<[u8]>>(&self, key: T) -> BCResult<()> {
        let key = key.as_ref();

        check_key_valid(key)?;

        let index = self.get_index(key);

        if !index.exist(key) {
            return Ok(());
        }

        let record = Record::deleted(key.to_vec());

        self.append_log_record(&record)?;

        index
            .del(key)
            .map_err(|_| Errors::MemoryIndexUpdateFailed)?;

        Ok(())
    }

    pub fn sync(&self) -> BCResult<()> {
        self.active.read().sync()
    }

    pub(crate) fn append_log_record(&self, record: &Record) -> BCResult<RecordPosition> {
        let db_path = &self.config.db_path;

        let record_len = record.calculate_encoded_length() as u32;

        // fetch active file
        let mut active = self.active.write();

        // check current active file size is small then config.data_file_size
        if active.write_offset + record_len > self.config.file_size_threshold {
            // sync active file
            active.sync()?;

            let pre_fid = active.id;
            // create new active file and store active file into old file
            let pre_active = std::mem::replace(&mut *active, DataFile::new(db_path, pre_fid + 1)?);

            // update the active file for read
            *self.read_active.write() = DataFile::new(db_path, pre_fid + 1)?;

            self.archive.write().insert(pre_fid, pre_active);
        }

        // append record into active file
        let write_offset = active.write_offset;
        active.write_record(record)?;

        self.bytes_written
            .fetch_add(record_len as usize, Ordering::SeqCst);

        if self.config.sync_write
            && self.config.bytes_per_sync > 0
            && self.bytes_written.load(Ordering::SeqCst) / self.config.bytes_per_sync >= 1
        {
            active.sync()?;
        }

        // construct in-memory index infomation
        Ok(RecordPosition {
            fid: active.id,
            offset: write_offset,
            size: record_len,
        })
    }

    fn load_index(&self) -> BCResult<()> {
        self.load_index_from_hint_file()?;
        self.load_index_from_data_file()
    }

    fn load_index_from_hint_file(&self) -> BCResult<()> {
        let path = merge_path(&self.config.db_path);

        if !path.is_dir() {
            return Ok(());
        }

        let hint_file = DataFile::hint_file(path)?;
        let mut offset = 0;

        loop {
            match hint_file.read_record(offset) {
                Ok(record) => {
                    offset += record.size();

                    self.get_index(record.key())
                        .put(record.key().into(), RecordPosition::decode(record.value()))?;
                }
                Err(Errors::DataFileEndOfFile) => break,
                Err(e) => return Err(e),
            }
        }

        Ok(())
    }

    /// load index information from data file, will traverse all the data file, then process the record in order
    fn load_index_from_data_file(&self) -> BCResult<()> {
        if self.fids.is_empty() {
            return Ok(());
        }

        let mut merged = false;
        let mut unmerged_fid = 0;
        let merge_finish_file = self.config.db_path.join(DB_MERGE_FIN_FILE);

        if merge_finish_file.is_file() {
            let merge_finish_file = DataFile::merge_finish_file(merge_finish_file)?;
            let record = merge_finish_file.read_record(0)?;
            let fid_bytes = record.value().first_chunk::<4>().unwrap();
            unmerged_fid = u32::from_be_bytes(*fid_bytes);
            merged = true;
        }

        // self.file_ids will at least have the active file id, so unwarp directly.
        let (active_file_id, old_file_ids) = self.fids.split_last().unwrap();

        let mut batched_record = HashMap::new();

        // update index from old file
        for &id in old_file_ids {
            if merged && id < unmerged_fid {
                continue;
            }

            self.update_index_batched(id, &mut batched_record)?;
        }

        // update index from active file
        self.active.write().write_offset =
            self.update_index_batched(*active_file_id, &mut batched_record)?;

        Ok(())
    }

    fn update_index_batched(
        &self,
        id: u32,
        batched: &mut HashMap<u64, Vec<ReadRecord>>,
    ) -> BCResult<u32> {
        let mut offset = 0;
        let mut current_seq_no = self.batch_seq.load(Ordering::SeqCst);

        loop {
            let (record_len, record) = match self.get_record(id, offset) {
                Ok(record) => (record.size(), record),
                Err(Errors::DataFileEndOfFile) => break,
                Err(e) => return Err(e),
            };

            let record_position = RecordPosition::new(id, offset, record_len);

            match record.batch_state {
                RecordBatchState::Enable(state) => match record.record_type {
                    RecordDataType::Commited => {
                        batched
                            .remove(&state.get())
                            .unwrap()
                            .into_iter()
                            .try_for_each(|record| self.update_index(record, record_position))?;
                        if current_seq_no < state.get() {
                            current_seq_no = state.get();
                        }
                        Ok(())
                    }
                    _ => {
                        batched.entry(state.into()).or_default().push(record);
                        Ok(())
                    }
                },
                RecordBatchState::Disable => self.update_index(record, record_position),
            }
            .map_err(|_| Errors::MemoryIndexUpdateFailed)?;

            offset += record_len;
        }

        self.batch_seq.store(current_seq_no, Ordering::SeqCst);

        Ok(offset)
    }

    pub(crate) fn update_index(
        &self,
        record: ReadRecord,
        record_position: RecordPosition,
    ) -> BCResult<()> {
        let real_index = self.get_index(record.key());

        match record.record_type {
            RecordDataType::Deleted => real_index.del(record.key()),
            RecordDataType::Normal => real_index.put(record.key().into(), record_position),
            RecordDataType::Commited => unreachable!(),
        }
    }

    fn get_record(&self, id: u32, offset: u32) -> BCResult<ReadRecord> {
        let active_file = self.active.read();
        let old_files = self.archive.read();

        if active_file.id == id {
            active_file.read_record(offset)
        } else {
            old_files.get(&id).unwrap().read_record(offset)
        }
    }

<<<<<<< HEAD
    fn get_record_with_position(&self, position: RecordPosition) -> BCResult<ReadRecord> {
        let active_file = self.active.read();
=======
    fn get_record_with_position(&self, position: RecordPosition) -> BCResult<ReadLogRecord> {
        // let active_file = self.active.read();
        let active_file = self.read_active.read();
>>>>>>> c5be598a
        let old_files = self.archive.read();

        if active_file.id == position.fid {
            active_file.read_record_with_size(position.offset, position.size)
        } else {
            old_files
                .get(&position.fid)
                .unwrap()
                .read_record_with_size(position.offset, position.size)
        }
    }

    pub(crate) fn get_index(&self, key: &[u8]) -> &dyn Indexer {
        unsafe {
            self.index
                .get_unchecked(key_hash(key, self.config.index_num))
                .as_ref()
        }
    }
}

impl Drop for DBEngine {
    fn drop(&mut self) {
        if self.close().ok().is_some() {}
    }
}

fn load_data_file(dir: impl AsRef<Path>) -> BCResult<Vec<DataFile>> {
    let directory = fs::read_dir(&dir).map_err(|e| {
        Errors::OpenDBDirFailed(
            dir.as_ref().to_string_lossy().to_string().into_boxed_str(),
            e,
        )
    })?;

    let data_filenames: Vec<String> = directory
        .filter_map(|f| f.ok())
        .map(|entry| entry.file_name().to_string_lossy().to_string())
        .filter(|filename| filename.ends_with(DB_DATA_FILE_SUFFIX))
        .collect();

    let mut data_files = Vec::with_capacity(data_filenames.len());

    for filename in data_filenames {
        let id: u32 = filename
            .split_once('.')
            .unwrap()
            .0
            .parse()
            .map_err(|_| Errors::DataFileMayBeDamaged(filename.into_boxed_str()))?;

        data_files.push(DataFile::new(&dir, id)?);
    }

    data_files.sort_unstable_by_key(|f| f.id);

    Ok(data_files)
}

#[cfg(test)]
mod tests {

    use std::thread::sleep;

    use fake::faker::lorem::en::{Sentence, Word};
    use fake::Fake;

    use crate::utils::tests::open;

    use super::*;

    #[test]
    fn put() -> BCResult<()> {
        let temp_dir = tempfile::tempdir().unwrap();
        let engine = open(temp_dir.path().to_path_buf())?;
        let word = Word();
        let sentence = Sentence(64..65);

        // put one normal record
        let key: String = word.fake();
        let value = sentence.fake::<String>();
        let res = engine.put(key.clone(), value.clone());
        assert!(res.is_ok());
        let res = engine.get(key.as_bytes());
        assert!(res.is_ok());
        let res_value = res.unwrap();
        assert_eq!(value.as_bytes(), res_value);

        // put the same key with different value
        let value = sentence.fake::<String>();
        let res = engine.put(key.clone(), value.clone());
        assert!(res.is_ok());
        let res = engine.get(key.as_bytes());
        assert!(res.is_ok());
        let res_value = res.unwrap();
        assert_eq!(value.as_bytes(), res_value);

        // key is empty
        let res = engine.put(Default::default(), value.clone());
        assert!(res.is_err());
        assert!(matches!(res.unwrap_err(), Errors::KeyEmpty));

        // value is empty
        let key: String = word.fake();
        let value: String = Default::default();
        let res = engine.put(key.clone(), value.clone());
        assert!(res.is_ok());
        let res = engine.get(key.as_bytes());
        assert!(res.is_ok());
        let res_value = res.unwrap();
        assert_eq!(value.as_bytes(), res_value);

        // write until create new active file
        for _ in 0..200000 {
            let key: String = word.fake();
            let value: String = sentence.fake();
            engine.put(key, value)?;
        }

        // reboot, then put
        engine.close()?;

        let engine = open(temp_dir.path().to_path_buf())?;

        let key: String = word.fake();
        let value = sentence.fake::<String>();
        let res = engine.put(key.clone(), value.clone());
        assert!(res.is_ok());
        let res = engine.get(key.as_bytes());
        let res = dbg!(res);
        assert!(res.is_ok());
        let res_value = res.unwrap();
        assert_eq!(value.as_bytes(), res_value);

        Ok(())
    }

    #[test]
    fn expire() -> BCResult<()> {
        let temp_dir = tempfile::tempdir().unwrap();
        let engine = open(temp_dir.path().to_path_buf())?;
        let word = Word();
        let sentence = Sentence(64..65);

        // put one normal record
        let key: String = word.fake();
        let value = sentence.fake::<String>();
        let res = engine.put_expire(key.clone(), value.clone(), Duration::from_secs(3));
        assert!(res.is_ok());

        sleep(Duration::from_secs(1));

        let res = engine.get(key.as_bytes());
        assert!(res.is_ok());

        sleep(Duration::from_secs(2));

        let res = engine.get(key.as_bytes());
        assert!(res.is_err());

        Ok(())
    }

    #[test]
    fn get() -> BCResult<()> {
        let temp_dir = tempfile::tempdir().unwrap();
        let engine = open(temp_dir.path().to_path_buf())?;
        let word = Word();
        let sentence = Sentence(64..65);

        // get one normal record
        let key: String = word.fake();
        let value = sentence.fake::<String>();
        let res = engine.put(key.clone(), value.clone());
        assert!(res.is_ok());
        let res = engine.get(key.as_bytes());
        assert!(res.is_ok());
        assert_eq!(value.as_bytes(), res.unwrap());

        // get the inexistent key;
        let res = engine.get(word.fake::<String>().as_bytes());
        assert!(res.is_err());
        assert!(matches!(res.unwrap_err(), Errors::KeyNotFound));

        // read after value is repeated put
        let value = sentence.fake::<String>();
        let res = engine.put(key.clone(), value.clone());
        assert!(res.is_ok());
        let res = engine.get(key.as_bytes());
        assert!(res.is_ok());
        assert_eq!(value.as_bytes(), res.unwrap());

        // read after delete
        let key: String = word.fake();
        let value = sentence.fake::<String>();
        let res = engine.put(key.clone(), value.clone());
        assert!(res.is_ok());
        let res = engine.del(key.as_bytes());
        assert!(res.is_ok());
        let res = engine.get(key.as_bytes());
        assert!(res.is_err());
        assert!(matches!(res.unwrap_err(), Errors::KeyNotFound));

        // read from old data files instead of active file
        let old_key: String = "111".into();
        let old_value: String = "222".into();
        engine.put(old_key.clone(), old_value.clone())?;

        for _ in 0..200000 {
            let key: String = word.fake();
            let value: String = sentence.fake();
            engine.put(key, value)?;
        }
        let res = engine.get(old_key.as_bytes());
        assert!(res.is_ok());
        assert_eq!(old_value, String::from_utf8(res.unwrap()).unwrap());

        engine.close()?;

        // reopen the db, get the old record
        let engine = open(temp_dir.path().to_path_buf())?;
        let res = engine.get(old_key.as_bytes());
        assert!(res.is_ok());
        assert_eq!(old_value, String::from_utf8(res.unwrap()).unwrap());

        Ok(())
    }

    #[test]
    fn del() -> BCResult<()> {
        let temp_dir = tempfile::tempdir().unwrap();
        let engine = open(temp_dir.path().to_path_buf())?;
        let word = Word();
        let sentence = Sentence(64..65);

        // delete a exist key
        let key: String = word.fake();
        let value = sentence.fake::<String>();
        let res = engine.put(key.clone(), value.clone());
        assert!(res.is_ok());

        let res = engine.del(key.as_bytes());
        assert!(res.is_ok());

        let res = engine.get(key.as_bytes());
        assert!(res.is_err());
        assert!(matches!(res.unwrap_err(), Errors::KeyNotFound));

        // delete a inexistent key
        let res = engine.del("111".as_bytes());
        assert!(res.is_ok());

        // delete a empty key
        let res = engine.del("".as_bytes());
        assert!(res.is_err());
        assert!(matches!(res.unwrap_err(), Errors::KeyEmpty));

        // delete then put
        let key: String = word.fake();
        let value = sentence.fake::<String>();

        let res = engine.put(key.clone(), value.clone());
        assert!(res.is_ok());

        let res = engine.del(key.as_bytes());
        assert!(res.is_ok());

        let res = engine.put(key.clone(), value.clone());
        assert!(res.is_ok());

        let res = engine.get(key.as_bytes());
        assert!(res.is_ok());
        assert_eq!(value.as_bytes(), res.unwrap());

        Ok(())
    }

    #[test]
    fn close() -> BCResult<()> {
        let temp_dir = tempfile::tempdir().unwrap();
        let engine = open(temp_dir.path().to_path_buf())?;
        let word = Word();
        let sentence = Sentence(64..65);

        // get one normal record
        let key: String = word.fake();
        let value = sentence.fake::<String>();
        let res = engine.put(key.clone(), value.clone());
        assert!(res.is_ok());
        let res = engine.get(key.as_bytes());
        assert!(res.is_ok());
        assert_eq!(value.as_bytes(), res.unwrap());

        assert!(engine.close().is_ok());

        Ok(())
    }

    #[test]
    fn sync() -> BCResult<()> {
        let temp_dir = tempfile::tempdir().unwrap();
        let engine = open(temp_dir.path().to_path_buf())?;
        let word = Word();
        let sentence = Sentence(64..65);

        // get one normal record
        let key: String = word.fake();
        let value = sentence.fake::<String>();
        let res = engine.put(key.clone(), value.clone());
        assert!(res.is_ok());
        let res = engine.get(key.as_bytes());
        assert!(res.is_ok());
        assert_eq!(value.as_bytes(), res.unwrap());

        assert!(engine.sync().is_ok());
        assert!(engine.close().is_ok());

        Ok(())
    }

    #[test]
    fn file_lock() -> BCResult<()> {
        let temp_dir = tempfile::tempdir().unwrap();
        let engine = open(temp_dir.path().to_path_buf())?;
        let word = Word();
        let sentence = Sentence(64..65);

        // get one normal record
        let key: String = word.fake();
        let value = sentence.fake::<String>();
        let res = engine.put(key.clone(), value.clone());
        assert!(res.is_ok());
        let res = engine.get(key.as_bytes());
        assert!(res.is_ok());
        assert_eq!(value.as_bytes(), res.unwrap());

        let engine2 = open(temp_dir.path().to_path_buf());
        assert!(engine2.is_err());

        engine.close()?;

        let engine2 = open(temp_dir.path().to_path_buf());
        assert!(engine2.is_ok());

        Ok(())
    }
}<|MERGE_RESOLUTION|>--- conflicted
+++ resolved
@@ -169,7 +169,6 @@
         let record_position = self.get_index(key).get(key).ok_or(Errors::KeyNotFound)?;
 
         // get record
-<<<<<<< HEAD
         let record = self.get_record_with_position(record_position)?;
 
         // check the record is expired or not
@@ -181,9 +180,6 @@
                 return Err(Errors::KeyNotFound);
             }
         }
-=======
-        let ReadLogRecord { record, .. } = self.get_record_with_position(record_position)?;
->>>>>>> c5be598a
 
         // if this record is deleted, return `KeyNotFound`
         if matches!(record.record_type, RecordDataType::Deleted) {
@@ -409,14 +405,8 @@
         }
     }
 
-<<<<<<< HEAD
     fn get_record_with_position(&self, position: RecordPosition) -> BCResult<ReadRecord> {
         let active_file = self.active.read();
-=======
-    fn get_record_with_position(&self, position: RecordPosition) -> BCResult<ReadLogRecord> {
-        // let active_file = self.active.read();
-        let active_file = self.read_active.read();
->>>>>>> c5be598a
         let old_files = self.archive.read();
 
         if active_file.id == position.fid {
