use std::path::{Path, PathBuf};

use crate::errors::BCResult;
use crate::file::io::{create_io_manager, IO};
<<<<<<< HEAD

use crate::file::system_file::SystemFile;
// use crate::file::system_file::SystemFile;
=======
>>>>>>> c5be598a
use crate::{DB_DATA_FILE_SUFFIX, DB_HINT_FILE, DB_MERGE_FIN_FILE};

use super::log_record::{ReadRecord, Record};

pub struct DataFile {
    pub(crate) id: u32,
    pub(crate) write_offset: u32,
    io: Box<dyn IO>,
}

impl DataFile {
    pub fn new<P: AsRef<Path>>(directory: P, id: u32) -> BCResult<Self> {
        // construct complete filename
        let filename = data_file_name(directory, id);

        Ok(Self {
            id,
            write_offset: 0,
            io: create_io_manager(filename)?,
        })
    }

    pub fn hint_file<P: AsRef<Path>>(path: P) -> BCResult<Self> {
        let filename = path.as_ref().join(DB_HINT_FILE);

        Ok(Self {
            id: 0,
            write_offset: 0,
            io: create_io_manager(filename)?,
        })
    }

    pub fn merge_finish_file<P: AsRef<Path>>(path: P) -> BCResult<Self> {
        let filename = path.as_ref().join(DB_MERGE_FIN_FILE);

        Ok(Self {
            id: 0,
            write_offset: 0,
            io: create_io_manager(filename)?,
        })
    }

    pub fn write_record(&mut self, record: &Record) -> BCResult<u32> {
        let encoded = record.encode();
        let write_size = self.io.write(&encoded, self.write_offset)?;
        self.write_offset += write_size;
        Ok(write_size)
    }

    /// read `ReadLogRecord` from data file by offset
<<<<<<< HEAD
    pub fn read_record(&self, offset: u32) -> BCResult<ReadRecord> {
        ReadRecord::decode(&self.io, offset)
=======
    pub fn read_record(&self, offset: u32) -> BCResult<ReadLogRecord> {
        ReadLogRecord::decode(self.io.as_ref(), offset)
>>>>>>> c5be598a
    }

    pub fn read_record_with_size(&self, offset: u32, size: u32) -> BCResult<ReadRecord> {
        let mut data = vec![0; size as usize];
        self.io.read(&mut data, offset)?;
        ReadRecord::decode_vec(data)
    }

    pub fn sync(&self) -> BCResult<()> {
        self.io.sync()
    }
}

pub(crate) fn data_file_name<P: AsRef<Path>>(p: P, id: u32) -> PathBuf {
    p.as_ref()
        .join(format!("{:09}.{}", id, DB_DATA_FILE_SUFFIX))
}

#[cfg(test)]
mod tests {

    use crate::{data::log_record::Record, errors::BCResult};

    use super::DataFile;

    #[test]
    fn new() -> BCResult<()> {
        let temp_dir = tempfile::tempdir().unwrap();
        let data_file1 = DataFile::new(temp_dir.path(), 0)?;
        assert_eq!(data_file1.id, 0);

        let data_file2 = DataFile::new(temp_dir.path(), 0)?;
        assert_eq!(data_file2.id, 0);

        let data_file3 = DataFile::new(temp_dir.path(), 666)?;
        assert_eq!(data_file3.id, 666);

        Ok(())
    }

    #[test]
    fn write() -> BCResult<()> {
        let temp_dir = tempfile::tempdir().unwrap();
        let mut data_file = DataFile::new(temp_dir.path(), 0)?;
        assert_eq!(data_file.id, 0);

        let record = Record::normal("foo".into(), "bar".into());

        let encoded_record = record.encode();
        let write_size = data_file.write_record(&record)?;
        assert_eq!(encoded_record.len() as u32, write_size);

        let record = Record::normal("foo".into(), "".into());

        let encoded_record = record.encode();
        let write_size = data_file.write_record(&record)?;
        assert_eq!(encoded_record.len() as u32, write_size);

        let record = Record::deleted("foo".into());

        let encoded_record = record.encode();
        let write_size = data_file.write_record(&record)?;
        assert_eq!(encoded_record.len() as u32, write_size);

        Ok(())
    }

    #[test]
    fn read() -> BCResult<()> {
        let temp_dir = tempfile::tempdir().unwrap();

        let mut data_file = DataFile::new(temp_dir.path(), 0)?;
        assert_eq!(data_file.id, 0);

        // normal record
        let record = Record::normal("foo".into(), "baraaa".into());

        data_file.write_record(&record)?;

        let read_record = data_file.read_record(0)?;

        let mut size = read_record.size();

        assert_eq!(record.key, read_record.key());
        assert_eq!(record.value, read_record.value());
        assert_eq!(record.record_type, read_record.record_type);

        // value is empty
        let record = Record::normal("foo".into(), Default::default());

        data_file.write_record(&record)?;

        let read_record = data_file.read_record(size)?;
        size += read_record.size();

        assert_eq!(record.key, read_record.key());
        assert_eq!(record.value, read_record.value());
        assert_eq!(record.record_type, read_record.record_type);

        // type is deleted
        let record = Record::deleted("foo".into());

        data_file.write_record(&record)?;

        let read_record = data_file.read_record(size)?;

        assert_eq!(record.key, read_record.key());
        assert_eq!(record.value, read_record.value());
        assert_eq!(record.record_type, read_record.record_type);

        Ok(())
    }

    #[test]
    fn sync() -> BCResult<()> {
        let temp_dir = tempfile::tempdir().unwrap();
        let mut data_file = DataFile::new(temp_dir.path(), 0)?;
        assert_eq!(data_file.id, 0);

        let record = Record::normal("foo".into(), "baraaa".into());

        data_file.write_record(&record)?;

        data_file.sync()?;

        Ok(())
    }
}<|MERGE_RESOLUTION|>--- conflicted
+++ resolved
@@ -2,12 +2,9 @@
 
 use crate::errors::BCResult;
 use crate::file::io::{create_io_manager, IO};
-<<<<<<< HEAD
 
 use crate::file::system_file::SystemFile;
 // use crate::file::system_file::SystemFile;
-=======
->>>>>>> c5be598a
 use crate::{DB_DATA_FILE_SUFFIX, DB_HINT_FILE, DB_MERGE_FIN_FILE};
 
 use super::log_record::{ReadRecord, Record};
@@ -58,13 +55,8 @@
     }
 
     /// read `ReadLogRecord` from data file by offset
-<<<<<<< HEAD
     pub fn read_record(&self, offset: u32) -> BCResult<ReadRecord> {
         ReadRecord::decode(&self.io, offset)
-=======
-    pub fn read_record(&self, offset: u32) -> BCResult<ReadLogRecord> {
-        ReadLogRecord::decode(self.io.as_ref(), offset)
->>>>>>> c5be598a
     }
 
     pub fn read_record_with_size(&self, offset: u32, size: u32) -> BCResult<ReadRecord> {
