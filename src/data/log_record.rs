use std::mem::size_of;
use std::num::{NonZeroU128, NonZeroU64};
use std::time::{Duration, SystemTime, UNIX_EPOCH};

use bitflags::bitflags;
use bytes::BufMut;
use crc32fast::Hasher;

use crate::errors::{BCResult, Errors};
use crate::file::io::IO;
use crate::utils::{Key, Value};

macro_rules! get {
    ($typ: ty, $data: expr, $index: expr) => {{
        const STEP: usize = std::mem::size_of::<$typ>();
        let _tmp = <$typ>::from_be_bytes(unsafe { *$data[$index..].as_ptr().cast::<[u8; STEP]>() });
        $index += STEP;
        _tmp
    }};
}

/// ## Data Position Index
/// `LogRecordPosition` will describe data store in which position.
#[derive(Clone, Copy, PartialEq, Eq, Debug, Hash)]
pub struct RecordPosition {
    /// file id, distinguish the data store in which file
    pub(crate) fid: u32,
    /// offset, means the position that the data store in data file
    pub(crate) offset: u32,

    pub(crate) size: u32,
}

impl RecordPosition {
    pub(crate) fn new(fid: u32, offset: u32, size: u32) -> Self {
        Self { fid, offset, size }
    }

    pub(crate) fn encode(&self) -> Vec<u8> {
        let mut res = Vec::with_capacity(size_of::<Self>());

        res.extend_from_slice(&self.fid.to_be_bytes());
        res.extend_from_slice(&self.offset.to_be_bytes());
        res.extend_from_slice(&self.size.to_be_bytes());

        res
    }

    pub(crate) fn decode(data: &[u8]) -> Self {
        let mut index = 0;

        Self {
            fid: get!(u32, data, index),
            offset: get!(u32, data, index),
            #[allow(unused_assignments)]
            size: get!(u32, data, index),
        }
    }
}

bitflags! {
    struct RecordHeaderBits: u8 {
        const DELETED  = 1 << 0;
        const NORMAL   = 1 << 1;
        const COMMITED = 1 << 2;
        const BATCH    = 1 << 3;
        const EXPIRE   = 1 << 4;
    }
}

#[derive(Clone, Copy, PartialEq, Debug)]
pub enum RecordDataType {
    // the record that be marked deleted
    Deleted,
    // the nomarl data
    Normal,
    // mark commited transacton
    Commited,
}

impl TryFrom<u8> for RecordDataType {
    type Error = Errors;

    fn try_from(value: u8) -> Result<Self, Self::Error> {
        match value {
            0 => Ok(Self::Deleted),
            1 => Ok(Self::Normal),
            2 => Ok(Self::Commited),
            _ => Err(Errors::UnknownRecordDataType),
        }
    }
}

#[derive(Debug, Clone, Copy, PartialEq, Eq, PartialOrd, Ord)]
pub enum RecordBatchState {
    Enable(NonZeroU64),
    Disable,
}

impl From<RecordBatchState> for u64 {
    fn from(value: RecordBatchState) -> Self {
        match value {
            RecordBatchState::Enable(u) => u.into(),
            RecordBatchState::Disable => 0,
        }
    }
}

impl From<u64> for RecordBatchState {
    fn from(value: u64) -> Self {
        if value == 0 {
            Self::Disable
        } else {
            Self::Enable(unsafe { NonZeroU64::new_unchecked(value) })
        }
    }
}

#[derive(Debug, Clone, Copy, PartialEq, Eq, PartialOrd, Ord)]
pub enum RecordExpireState {
    Enable(NonZeroU128),
    Disable,
}

impl From<RecordExpireState> for u128 {
    fn from(value: RecordExpireState) -> Self {
        match value {
            RecordExpireState::Enable(u) => u.into(),
            RecordExpireState::Disable => 0,
        }
    }
}

impl From<u128> for RecordExpireState {
    fn from(value: u128) -> Self {
        if value == 0 {
            Self::Disable
        } else {
            Self::Enable(unsafe { NonZeroU128::new_unchecked(value) })
        }
    }
}

/// the record that will write into the data file
///
/// the reason why being called 'record' is the data in data file is appended, like log record
#[derive(Debug)]
pub struct Record {
    pub(crate) record_type: RecordDataType,
    pub(crate) batch_state: RecordBatchState,
    pub(crate) expire: RecordExpireState,
    pub(crate) key: Key,
    pub(crate) value: Value,
}

impl Record {
    pub fn normal(key: Key, value: Value) -> Self {
        Self {
            key,
            value,
            record_type: RecordDataType::Normal,
            batch_state: RecordBatchState::Disable,
            expire: RecordExpireState::Disable,
        }
    }

    pub fn deleted(key: Key) -> Self {
        Self {
            key,
            value: Default::default(),
            record_type: RecordDataType::Deleted,
            batch_state: RecordBatchState::Disable,
            expire: RecordExpireState::Disable,
        }
    }

    pub fn batch_finished(seq: u64) -> Self {
        Self {
            key: "BF".into(),
            value: Default::default(),
            record_type: RecordDataType::Commited,
            batch_state: seq.into(),
            expire: RecordExpireState::Disable,
        }
    }

    pub fn merge_finished(unmerged: u32) -> Self {
        Self::normal("MF".into(), unmerged.to_be_bytes().into())
    }

    pub fn enable_transaction(mut self, seq_num: u64) -> Self {
        self.batch_state = seq_num.into();
        self
    }

    pub fn disable_transaction(&mut self) {
        self.batch_state = RecordBatchState::Disable
    }

    pub fn expire(mut self, time: Duration) -> BCResult<Self> {
        let expire_time = SystemTime::now()
            .checked_add(time)
            .ok_or(Errors::InvalidExpireTime)?;
        let ts = expire_time.duration_since(UNIX_EPOCH).unwrap().as_micros();

        self.expire = ts.into();
        Ok(self)
    }

    pub fn encode(&self) -> Vec<u8> {
        let size = self.calculate_encoded_length();
        let mut bytes = Vec::with_capacity(size);

        // total record size
        bytes.put_u64(size as u64);

        let mut meta = RecordHeaderBits::empty();
        // save for meta
        bytes.put_u8(0);

        match self.record_type {
            RecordDataType::Deleted => meta |= RecordHeaderBits::DELETED,
            RecordDataType::Normal => meta |= RecordHeaderBits::NORMAL,
            RecordDataType::Commited => meta |= RecordHeaderBits::COMMITED,
        }

        if RecordBatchState::Disable != self.batch_state {
            meta |= RecordHeaderBits::BATCH;
            bytes.put_u64(self.batch_state.into())
        }

        if RecordExpireState::Disable != self.expire {
            meta |= RecordHeaderBits::EXPIRE;
            bytes.put_u128(self.expire.into());
        }

        unsafe { *bytes.get_unchecked_mut(8) = meta.bits() }

        // then store the key size and value size
        bytes.put_u32(self.key.len() as u32);
        bytes.put_u32(self.value.len() as u32);

        // store the key/value set
        bytes.extend(&self.value);
        bytes.extend(&self.key);

        // calculate crc then store it
        let crc = calculate_crc_checksum(&bytes);
        bytes.put_u32(crc);

        bytes
    }

    pub fn crc(&self) -> u32 {
        let encoded = self.encode();
        let crc_bytes = encoded.last_chunk::<4>().unwrap();
        u32::from_be_bytes(*crc_bytes)
    }

    pub fn calculate_encoded_length(&self) -> usize {
        let key_len = self.key.len();
        let value_len = self.value.len();

        let mut fixed_length = size_of::<RecordHeaderBits>()
            + size_of::<u32>() * 3
            + key_len
            + value_len
            + size_of::<u64>();

        if matches!(self.batch_state, RecordBatchState::Enable(_)) {
            fixed_length += size_of::<RecordBatchState>()
        }

        if matches!(self.expire, RecordExpireState::Enable(_)) {
            fixed_length += size_of::<RecordExpireState>()
        }

        fixed_length
    }
}

#[inline]
fn calculate_crc_checksum(bytes: &[u8]) -> u32 {
    let mut hasher = Hasher::new();
    hasher.update(bytes);
    hasher.finalize()
}

pub struct ReadRecord {
    data: Box<[u8]>,
    key_value_start: u32,
    key_size: u32,
    value_size: u32,
    pub(crate) record_type: RecordDataType,
    pub(crate) batch_state: RecordBatchState,
    pub(crate) expire: RecordExpireState,
}

<<<<<<< HEAD
#[allow(unused)]
impl ReadRecord {
    pub fn decode<T: IO>(io: &T, offset: u32) -> BCResult<Self> {
        let mut size_bytes: [u8; 8] = [0; 8];
        io.read(&mut size_bytes, offset)?;
        let size = u64::from_be_bytes(size_bytes);
=======
impl ReadLogRecord {
    pub fn decode(io: &dyn IO, offset: u32) -> BCResult<Self> {
        // read record metadata(type, key size, value size)
        let mut record_metadata = BytesMut::zeroed(LogRecord::max_record_metadata_size());
        io.read(&mut record_metadata, offset)?;
>>>>>>> c5be598a

        if size == 0 {
            return Err(Errors::DataFileEndOfFile);
        }

        let mut data = vec![0u8; size as usize];

        io.read(&mut data, offset)?;

        Self::decode_vec(data)
    }

    pub fn decode_vec(data: Vec<u8>) -> BCResult<Self> {
        let data = data.into_boxed_slice();

        let record_crc = calculate_crc_checksum(&data[..data.len() - 4]);
        let crc = u32::from_be_bytes(*data.last_chunk::<4>().unwrap());

        if record_crc != crc {
            return Err(Errors::InvalidRecordCRC);
        }

        let mut index = size_of::<u64>();

        let meta = RecordHeaderBits::from_bits_truncate(get!(u8, data, index));

        let record_type = if meta.contains(RecordHeaderBits::DELETED) {
            RecordDataType::Deleted
        } else if meta.contains(RecordHeaderBits::COMMITED) {
            RecordDataType::Commited
        } else {
            RecordDataType::Normal
        };

        let batch_state = if meta.contains(RecordHeaderBits::BATCH) {
            get!(u64, data, index).into()
        } else {
            0.into()
        };

        let expire = if meta.contains(RecordHeaderBits::EXPIRE) {
            get!(u128, data, index).into()
        } else {
            0.into()
        };

        // decode key/value size
        let key_size = get!(u32, data, index);
        let value_size = get!(u32, data, index);

        Ok(Self {
            data,
            key_value_start: index as u32,
            key_size,
            value_size,
            record_type,
            batch_state,
            expire,
        })
    }

    pub fn value(&self) -> &[u8] {
        let start = self.key_value_start as usize;
        let end = start + self.value_size as usize;
        &self.data[start..end]
    }

    pub fn key(&self) -> &[u8] {
        let start = (self.key_value_start + self.value_size) as usize;
        let end = start + self.key_size as usize;
        &self.data[start..end]
    }

    pub fn size(&self) -> u32 {
        self.data.len() as u32
    }

    pub fn into_log_record(self) -> Record {
        let value_start = self.key_value_start as usize;
        let value_end = value_start + self.value_size as usize;
        let key_start = value_end;
        let key_end = key_start + self.key_size as usize;
        Record {
            record_type: self.record_type,
            batch_state: self.batch_state,
            expire: self.expire,
            key: self.data[key_start..key_end].to_vec(),
            value: self.data[value_start..value_end].to_vec(),
        }
    }
}

#[cfg(test)]
mod tests {
    use super::*;

    #[test]
    fn record_encode() {
        // normal record
        let nomarl_record = Record::normal("foo".into(), "bar".into());

        let encoded_normal_record = nomarl_record.encode();

        assert!(encoded_normal_record.len() > 5);
        // assert_eq!(3762633406, nomarl_record.crc());

        // value is empty
        let value_is_empty = Record::normal("foo".into(), "".into());

        let encoded_normal_record = value_is_empty.encode();

        assert!(encoded_normal_record.len() > 5);
        // assert_eq!(260641321, value_is_empty.crc());

        // type is deleted
        let type_is_deleted = Record::deleted("foo".into());

        let encoded_normal_record = type_is_deleted.encode();

        assert!(encoded_normal_record.len() > 5);
        // assert_eq!(2852002205, type_is_deleted.crc());
    }
}<|MERGE_RESOLUTION|>--- conflicted
+++ resolved
@@ -296,20 +296,12 @@
     pub(crate) expire: RecordExpireState,
 }
 
-<<<<<<< HEAD
 #[allow(unused)]
 impl ReadRecord {
     pub fn decode<T: IO>(io: &T, offset: u32) -> BCResult<Self> {
         let mut size_bytes: [u8; 8] = [0; 8];
         io.read(&mut size_bytes, offset)?;
         let size = u64::from_be_bytes(size_bytes);
-=======
-impl ReadLogRecord {
-    pub fn decode(io: &dyn IO, offset: u32) -> BCResult<Self> {
-        // read record metadata(type, key size, value size)
-        let mut record_metadata = BytesMut::zeroed(LogRecord::max_record_metadata_size());
-        io.read(&mut record_metadata, offset)?;
->>>>>>> c5be598a
 
         if size == 0 {
             return Err(Errors::DataFileEndOfFile);
